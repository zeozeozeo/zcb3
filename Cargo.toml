--- conflicted
+++ resolved
@@ -1,6 +1,6 @@
 [package]
 name = "zcb3"
-version = "3.2.9"
+version = "3.3.0"
 edition = "2021"
 authors = ["zeozeozeo"]
 build = "build.rs"
@@ -20,11 +20,7 @@
 
 [dependencies]
 clap = { version = "4.4.10", features = ["derive"] }
-<<<<<<< HEAD
 eframe = "0.24.1"
-=======
-eframe = { version = "0.24.1", features = ["wgpu"] }
->>>>>>> 8316bae3
 egui-modal = "0.3.1"
 env_logger = "0.10.0"
 image = { version = "0.24.7", default-features = false, features = ["ico", "png"] }
